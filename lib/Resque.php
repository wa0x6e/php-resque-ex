--- conflicted
+++ resolved
@@ -11,200 +11,6 @@
  */
 class Resque
 {
-<<<<<<< HEAD
-	const VERSION = '1.2.5';
-
-	/**
-	 * @var Resque_Redis Instance of Resque_Redis that talks to redis.
-	 */
-	public static $redis = null;
-
-	/**
-	 * @var mixed Host/port conbination separated by a colon, or a nested
-	 * array of server swith host/port pairs
-	 */
-	protected static $redisServer = null;
-
-	/**
-	 * @var int ID of Redis database to select.
-	 */
-	protected static $redisDatabase = 0;
-
-	/**
-	 * @var string namespace of the redis keys
-	 */
-	protected static $namespace = '';
-
-	/**
-	 * @var string password for the redis server
-	 */
-	protected static $password = null;
-
-	/**
-	 * @var int PID of current process. Used to detect changes when forking
-	 *  and implement "thread" safety to avoid race conditions.
-	 */
-	 protected static $pid = null;
-
-	/**
-	 * Given a host/port combination separated by a colon, set it as
-	 * the redis server that Resque will talk to.
-	 *
-	 * @param mixed $server Host/port combination separated by a colon, or
-	 *                      a nested array of servers with host/port pairs.
-	 * @param int $database
-	 */
-	public static function setBackend($server, $database = 0, $namespace = 'resque', $password = null)
-	{
-		self::$redisServer   = $server;
-		self::$redisDatabase = $database;
-		self::$redis         = null;
-		self::$namespace 	 = $namespace;
-		self::$password 	 = $password;
-	}
-
-	/**
-	 * Return an instance of the Resque_Redis class instantiated for Resque.
-	 *
-	 * @return Resque_Redis Instance of Resque_Redis.
-	 */
-	public static function redis()
-	{
-		// Detect when the PID of the current process has changed (from a fork, etc)
-		// and force a reconnect to redis.
-		$pid = getmypid();
-		if (self::$pid !== $pid) {
-			self::$redis = null;
-			self::$pid   = $pid;
-		}
-
-		if(!is_null(self::$redis)) {
-			return self::$redis;
-		}
-
-		$server = self::$redisServer;
-		if (empty($server)) {
-			$server = 'localhost:6379';
-		}
-
-		if(is_array($server)) {
-			require_once dirname(__FILE__) . '/Resque/RedisCluster.php';
-			self::$redis = new Resque_RedisCluster($server);
-		}
-		else {
-			if (strpos($server, 'unix:') === false) {
-				list($host, $port) = explode(':', $server);
-			}
-			else {
-				$host = str_replace('unix://', '', $server);
-				$port = null;
-			}
-			require_once dirname(__FILE__) . '/Resque/Redis.php';
-			$redisInstance = new Resque_Redis($host, $port, self::$password);
-			$redisInstance->prefix(self::$namespace);
-			self::$redis = $redisInstance;
-		}
-
-		if(self::$redisDatabase !== 0) {
-			self::$redis->select(self::$redisDatabase);
-		}
-
-		return self::$redis;
-	}
-
-	/**
-	 * Push a job to the end of a specific queue. If the queue does not
-	 * exist, then create it as well.
-	 *
-	 * @param string $queue The name of the queue to add the job to.
-	 * @param array $item Job description as an array to be JSON encoded.
-	 */
-	public static function push($queue, $item)
-	{
-		self::redis()->sadd('queues', $queue);
-		self::redis()->rpush('queue:' . $queue, json_encode($item));
-	}
-
-	/**
-	 * Pop an item off the end of the specified queue, decode it and
-	 * return it.
-	 *
-	 * @param string $queue The name of the queue to fetch an item from.
-	 * @return array Decoded item from the queue.
-	 */
-	public static function pop($queue)
-	{
-		$item = self::redis()->lpop('queue:' . $queue);
-		if(!$item) {
-			return;
-		}
-
-		return json_decode($item, true);
-	}
-
-	/**
-	 * Return the size (number of pending jobs) of the specified queue.
-	 *
-	 * @param $queue name of the queue to be checked for pending jobs
-	 *
-	 * @return int The size of the queue.
-	 */
-	public static function size($queue)
-	{
-		return self::redis()->llen('queue:' . $queue);
-	}
-
-	/**
-	 * Create a new job and save it to the specified queue.
-	 *
-	 * @param string $queue The name of the queue to place the job in.
-	 * @param string $class The name of the class that contains the code to execute the job.
-	 * @param array $args Any optional arguments that should be passed when the job is executed.
-	 * @param boolean $trackStatus Set to true to be able to monitor the status of a job.
-	 *
-	 * @return string
-	 */
-	public static function enqueue($queue, $class, $args = null, $trackStatus = false)
-	{
-		require_once dirname(__FILE__) . '/Resque/Job.php';
-		$result = Resque_Job::create($queue, $class, $args, $trackStatus);
-		if ($result) {
-			Resque_Event::trigger('afterEnqueue', array(
-				'class' => $class,
-				'args'  => $args,
-				'queue' => $queue,
-			));
-		}
-
-		return $result;
-	}
-
-	/**
-	 * Reserve and return the next available job in the specified queue.
-	 *
-	 * @param string $queue Queue to fetch next available job from.
-	 * @return Resque_Job Instance of Resque_Job to be processed, false if none or error.
-	 */
-	public static function reserve($queue)
-	{
-		require_once dirname(__FILE__) . '/Resque/Job.php';
-		return Resque_Job::reserve($queue);
-	}
-
-	/**
-	 * Get an array of all known queues.
-	 *
-	 * @return array Array of queues.
-	 */
-	public static function queues()
-	{
-		$queues = self::redis()->smembers('queues');
-		if(!is_array($queues)) {
-			$queues = array();
-		}
-		return $queues;
-	}
-=======
     const VERSION = '1.2.5';
 
     /**
@@ -531,5 +337,4 @@
         return md5(uniqid('', true));
     }
 
->>>>>>> 16bfc6a2
 }